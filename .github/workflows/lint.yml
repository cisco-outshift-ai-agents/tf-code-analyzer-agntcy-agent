---
name: lint

on:
  push:
    # Run superlinter on pushes to default branch
    branches:
      - main
  # Run superlinter on pull request events
  pull_request:

# Declare default permissions as read-only
permissions: read-all

jobs:
  super-linter:
    runs-on: ubuntu-latest
    permissions:
      contents: read
      packages: read
      statuses: write
    steps:
      - name: 🔒 harden runner
        uses: step-security/harden-runner@4d991eb9b905ef189e4c376166672c3f2f230481 # v2.11.0
        with:
          egress-policy: audit
      - uses: actions/checkout@692973e3d937129bcbf40652eb9f2f61becf3332 # v4.1.7
        with:
          fetch-depth: 0
<<<<<<< HEAD
      - name: 🧹 run superlinter
        uses: super-linter/super-linter@4e8a7c2bf106c4c766c816b35ec612638dc9b6b2 # v7.3.0
        env:
          GITHUB_TOKEN: ${{ secrets.GITHUB_TOKEN }}
          LINTER_RULES_PATH: ".github/linters"
          MARKDOWN_CONFIG_FILE: ".markdownlint.yml"
          YAML_CONFIG_FILE: ".yamllint.yml"
          PYTHON_CONFIG_FILE: ".pylintrc"
          VALIDATE_ALL_CODEBASE: false
          VALIDATE_MARKDOWN_PRETTIER: false
          VALIDATE_YAML_PRETTIER: false
          VALIDATE_NATURAL_LANGUAGE: false
          MULTI_STATUS: false
=======
      # - name: 🧹 run superlinter
      #   uses: super-linter/super-linter@4e8a7c2bf106c4c766c816b35ec612638dc9b6b2 # v7.3.0
      #   env:
      #     GITHUB_TOKEN: ${{ secrets.GITHUB_TOKEN }}
      #     LINTER_RULES_PATH: ".github/linters"
      #     MARKDOWN_CONFIG_FILE: ".markdownlint.yml"
      #     YAML_CONFIG_FILE: ".yamllint.yml"
      #     PYTHON_CONFIG_FILE: ".pylintrc"
      #     VALIDATE_ALL_CODEBASE: false
      #     VALIDATE_MARKDOWN_PRETTIER: false
      #     VALIDATE_YAML_PRETTIER: false
      #     VALIDATE_NATURAL_LANGUAGE: false
      #     MULTI_STATUS: false
>>>>>>> 4cc62fff
<|MERGE_RESOLUTION|>--- conflicted
+++ resolved
@@ -27,21 +27,6 @@
       - uses: actions/checkout@692973e3d937129bcbf40652eb9f2f61becf3332 # v4.1.7
         with:
           fetch-depth: 0
-<<<<<<< HEAD
-      - name: 🧹 run superlinter
-        uses: super-linter/super-linter@4e8a7c2bf106c4c766c816b35ec612638dc9b6b2 # v7.3.0
-        env:
-          GITHUB_TOKEN: ${{ secrets.GITHUB_TOKEN }}
-          LINTER_RULES_PATH: ".github/linters"
-          MARKDOWN_CONFIG_FILE: ".markdownlint.yml"
-          YAML_CONFIG_FILE: ".yamllint.yml"
-          PYTHON_CONFIG_FILE: ".pylintrc"
-          VALIDATE_ALL_CODEBASE: false
-          VALIDATE_MARKDOWN_PRETTIER: false
-          VALIDATE_YAML_PRETTIER: false
-          VALIDATE_NATURAL_LANGUAGE: false
-          MULTI_STATUS: false
-=======
       # - name: 🧹 run superlinter
       #   uses: super-linter/super-linter@4e8a7c2bf106c4c766c816b35ec612638dc9b6b2 # v7.3.0
       #   env:
@@ -54,5 +39,4 @@
       #     VALIDATE_MARKDOWN_PRETTIER: false
       #     VALIDATE_YAML_PRETTIER: false
       #     VALIDATE_NATURAL_LANGUAGE: false
-      #     MULTI_STATUS: false
->>>>>>> 4cc62fff
+      #     MULTI_STATUS: false